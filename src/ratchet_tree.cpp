--- conflicted
+++ resolved
@@ -383,21 +383,7 @@
   if (_suite != pub.cipher_suite()) {
     throw InvalidParameterError("Incorrect ciphersuite");
   }
-<<<<<<< HEAD
   add_leaf_inner(index, RatchetTreeNode(pub));
-=======
-
-  if (index.val == size()) {
-    if (!_nodes.empty()) {
-      _nodes.emplace_back(std::nullopt);
-    }
-
-    _nodes.emplace_back(RatchetTreeNode(pub));
-  } else {
-    auto node = NodeIndex{ index };
-    _nodes[node] = RatchetTreeNode(pub);
-  }
->>>>>>> fa1cc9bb
 }
 
 void
